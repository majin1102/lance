--- conflicted
+++ resolved
@@ -1392,8 +1392,66 @@
       }
     }
   }
-
-<<<<<<< HEAD
+  
+  @Test
+  void testShallowClone(@TempDir Path tempDir) {
+    String srcPath = tempDir.resolve("shallow_clone_version_src").toString();
+    String dstPathByVersion = tempDir.resolve("shallow_clone_version_dst").toString();
+    String dstPathByTag = tempDir.resolve("shallow_clone_tag_dst").toString();
+
+    try (RootAllocator allocator = new RootAllocator(Long.MAX_VALUE)) {
+      // Prepare a simple source dataset with some rows
+      TestUtils.SimpleTestDataset suite = new TestUtils.SimpleTestDataset(allocator, srcPath);
+      try (Dataset empty = suite.createEmptyDataset()) {
+        assertEquals(1, empty.version());
+      }
+
+      try (Dataset src = suite.write(1, 5)) { // write 5 rows -> version 2
+        assertEquals(2, src.version());
+        long srcRowCount = src.countRows();
+        Schema srcSchema = src.getSchema();
+
+        // shallow clone by version
+        try (Dataset clone =
+            src.shallowClone(
+                dstPathByVersion, Reference.builder().versionNumber(src.version()).build())) {
+          // Validate the version cloned dataset
+          assertNotNull(clone);
+          assertEquals(dstPathByVersion, clone.uri());
+          assertEquals(srcSchema.getFields(), clone.getSchema().getFields());
+          assertEquals(srcRowCount, clone.countRows());
+        }
+
+        // Ensure the dataset at targetPath can be opened successfully
+        try (Dataset opened =
+            Dataset.open(allocator, dstPathByVersion, new ReadOptions.Builder().build())) {
+          assertNotNull(opened);
+          assertEquals(srcSchema.getFields(), opened.getSchema().getFields());
+          assertEquals(srcRowCount, opened.countRows());
+        }
+
+        // shallow clone by tag
+        src.tags().create("tag", src.version());
+        try (Dataset clone =
+            src.shallowClone(dstPathByTag, Reference.builder().tagName("tag").build())) {
+          // Validate the tag cloned dataset
+          assertNotNull(clone);
+          assertEquals(dstPathByTag, clone.uri());
+          assertEquals(srcSchema.getFields(), clone.getSchema().getFields());
+          assertEquals(srcRowCount, clone.countRows());
+        }
+
+        // Ensure the dataset at targetPath can be opened successfully
+        try (Dataset opened =
+            Dataset.open(allocator, dstPathByTag, new ReadOptions.Builder().build())) {
+          assertNotNull(opened);
+          assertEquals(srcSchema.getFields(), opened.getSchema().getFields());
+          assertEquals(srcRowCount, opened.countRows());
+        }
+      }
+    }
+  }
+
   // ===== Blob API tests =====
   @Test
   void testReadZeroLengthBlob(@TempDir Path tempDir) throws Exception {
@@ -1454,64 +1512,5 @@
       byte[] allData = blobFile.read();
       assertArrayEquals(allData, combined);
       blobFile.close();
-=======
-  @Test
-  void testShallowClone(@TempDir Path tempDir) {
-    String srcPath = tempDir.resolve("shallow_clone_version_src").toString();
-    String dstPathByVersion = tempDir.resolve("shallow_clone_version_dst").toString();
-    String dstPathByTag = tempDir.resolve("shallow_clone_tag_dst").toString();
-
-    try (RootAllocator allocator = new RootAllocator(Long.MAX_VALUE)) {
-      // Prepare a simple source dataset with some rows
-      TestUtils.SimpleTestDataset suite = new TestUtils.SimpleTestDataset(allocator, srcPath);
-      try (Dataset empty = suite.createEmptyDataset()) {
-        assertEquals(1, empty.version());
-      }
-
-      try (Dataset src = suite.write(1, 5)) { // write 5 rows -> version 2
-        assertEquals(2, src.version());
-        long srcRowCount = src.countRows();
-        Schema srcSchema = src.getSchema();
-
-        // shallow clone by version
-        try (Dataset clone =
-            src.shallowClone(
-                dstPathByVersion, Reference.builder().versionNumber(src.version()).build())) {
-          // Validate the version cloned dataset
-          assertNotNull(clone);
-          assertEquals(dstPathByVersion, clone.uri());
-          assertEquals(srcSchema.getFields(), clone.getSchema().getFields());
-          assertEquals(srcRowCount, clone.countRows());
-        }
-
-        // Ensure the dataset at targetPath can be opened successfully
-        try (Dataset opened =
-            Dataset.open(allocator, dstPathByVersion, new ReadOptions.Builder().build())) {
-          assertNotNull(opened);
-          assertEquals(srcSchema.getFields(), opened.getSchema().getFields());
-          assertEquals(srcRowCount, opened.countRows());
-        }
-
-        // shallow clone by tag
-        src.tags().create("tag", src.version());
-        try (Dataset clone =
-            src.shallowClone(dstPathByTag, Reference.builder().tagName("tag").build())) {
-          // Validate the tag cloned dataset
-          assertNotNull(clone);
-          assertEquals(dstPathByTag, clone.uri());
-          assertEquals(srcSchema.getFields(), clone.getSchema().getFields());
-          assertEquals(srcRowCount, clone.countRows());
-        }
-
-        // Ensure the dataset at targetPath can be opened successfully
-        try (Dataset opened =
-            Dataset.open(allocator, dstPathByTag, new ReadOptions.Builder().build())) {
-          assertNotNull(opened);
-          assertEquals(srcSchema.getFields(), opened.getSchema().getFields());
-          assertEquals(srcRowCount, opened.countRows());
-        }
-      }
->>>>>>> affff28b
-    }
   }
 }